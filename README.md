# Twilio Video Quick Start for Swift

Looking for Objective-C instead? [Check out this application](https://github.com/twilio/video-quickstart-objc).

## Up and Running

1) Create a Twilio Video [Configuration Profile](https://www.twilio.com/user/account/video/profiles). If you haven't used Twilio before, welcome! You'll need to [Sign up for a Twilio account](https://www.twilio.com/try-twilio).

2) Download this project and run `pod install` to install TwilioVideo.framework. Open VideoQuickStart.xcworkspace in Xcode

<<<<<<< HEAD
3) Generate an [Access Token](https://www.twilio.com/user/account/video/dev-tools/testing-tools). Pick your identity (such as Bob). Leave this web page open, because you'll use it as the other side of the video chat.
=======
3) Get an access token - [Generate an Access Token](https://www.twilio.com/console/video/dev-tools/testing-tools). Pick your identity (such as Bob). Leave this web page open, because you'll use it as the other side of the video chat.
>>>>>>> 53c5ff33

4) Paste the access token into ViewController.swift.

5) Run your app (preferably on an iOS device, but could be on the iOS simulator)

6) On the same web page where you generated the token, scroll down the bottom, put in the username that you generated the access token for, and click Create Conversation. Your video conversation should start immediately! 

## What is this project?

This quick start will help you get video chat integrated directly into your iOS applications using Twilio's Video SDK. This quick start is for Swift developers - if your app uses Objective-C, check out the [Twilio Video Quick Start for Objective-C](https://github.com/twilio/video-quickstart-objc). 

This sample app is written in Swift 3.0. You will need at least Xcode 8.0 in order to run the application.

You'll see how how to set up key classes like TVIVideoClient, TVIRoom, TVIParticipant, TVILocalMedia, and TVICameraCapturer. The ViewController implements the TVIRoomDelegate, and TVIParticipantDelegate protocols in order to display remote Participant video on screen. If you are using an iOS device then video from the local camera will be displayed as well.

## Prerequisites

This project uses Apple's Swift programming language 3.0 for iOS, and the only supported way to develop iOS apps is on an Apple computer running OS X and Xcode. We have tested this application with the latest versions of iOS (10.0) and Xcode (8.0) at the time of this writing.

You do not need to have an Apple iPhone, iPod Touch, or iPad for testing. You can use the iOS Simulator that comes with Xcode to do your testing, but local video will not be shared. If you have an iOS device, you can now run apps from Xcode on your device without a paid developer account.

## Twilio Library Setup for the Project

You will need to add the Twilio Video library to the project to compile and run. There are two different options for doing this:

1) Using the [Cocoapods](https://cocoapods.org/) dependency management system. 

2) Installing the Twilio Video framework yourself, using the directions on the [Twilio Video SDK Download Page](https://www.twilio.com/docs/api/video/sdks)

You only need to do one or the other, not both!

### Using Cocoapods

First, you will need to have Cocoapods 1.0.0+ installed on your Mac, so go ahead and do that if you haven't already - the directions are here: [Getting Started with Cocoapods](https://guides.cocoapods.org/using/getting-started.html). If you're not sure, type `pod --version` into a command line.

Next, just run `pod install` from the command line in the top level directory of this project. Cocoapods will install the Twilio library and then set up a .xcworkspace file that you will use to run your project from now on. 

### Manual Installation

Download the latest version of Twilio Video from the [SDK Download Page](https://www.twilio.com/docs/api/video/sdks). After uncompressing the downloaded files, drag and drop the framework (TwilioVideo.framework) into your project > Target > Embedded Binaries in Xcode. Make sure that the checkbox next to the VideoQuickStart target is checked. You may want to select the "Copy items if needed" option so you aren't referencing frameworks in your Downloads folder.

## Access Tokens and Servers

Using Twilio's Video client within your applications requires an access token. These access tokens can come from one of two places:

1) You can create a one-time use access token for testing on Twilio.com. This access token can be hard-coded directly into your mobile app, and you won't need to run your own server.

2) You can run your own server that provides access tokens, based on your Twilio credentials. This server can either run locally on your development machine, or it can be installed on a server. If you run the server on your local machine, you can use the ngrok utility to give the server an externally accessible web address. That way, you can run the quick start app on an actual device, instead of the iOS Simulator.

### Generating an Access Token

The first step is to [Generate an Access Token](https://www.twilio.com/user/account/video/dev-tools/testing-tools) from the Twilio developer console. Use whatever clever username you would like for the identity. You will get an access token that you can copy and paste into ViewController.swift.

Once you have that access token in place, scroll down to the bottom of the page and you will get a web-based video chat window in the Twilio developer console that you can use to communicate with your iPhone app! Just invite that identity you just named above!

### Setting up a Video Chat Web Server

If you want to be a little closer to a real environment, you can download one of the video quickstart applications - for instance, [Video Quickstart: PHP](https://github.com/TwilioDevEd/video-quickstart-php) and either run it locally, or install it on a server.

 You'll need to gather a couple of configuration options from your Twilio developer console before running it, so read the directions on the quickstart. You'll copy the config.example.php file to a config.php file, and then add in these credentials:
 
 Credential | Description
---------- | -----------
Twilio Account SID | Your main Twilio account identifier - [find it on your dashboard](https://www.twilio.com/user/account/video).
Twilio Video Configuration SID | Adds video capability to the access token - [generate one here](https://www.twilio.com/user/account/video/profiles)
API Key | Used to authenticate - [generate one here](https://www.twilio.com/user/account/messaging/dev-tools/api-keys).
API Secret | Used to authenticate - [just like the above, you'll get one here](https://www.twilio.com/user/account/messaging/dev-tools/api-keys).

#### A Note on API Keys

When you generate an API key pair at the URLs above, your API Secret will only
be shown once - make sure to save this in a secure location.

#### Running the Video Quickstart with ngrok

Because we suggest that you run your video chat application on actual iOS device so that you can use the camera on the device, you'll need to provide an externally accessible URL for the app (the iOS simulator will be fine with localhost). The [ngrok](https://ngrok.com/) tool creates a publicly accessible URL that you can use to send HTTP/HTTPS traffic to a server running on your localhost. Use HTTPS to make web connections that retrieve a Twilio access token.

When you get a URL from ngrok, go ahead and update ViewController.swift with the new URL.  If you go down this path, be sure to follow the directions in the comments in the viewDidLoad() method at the top of the source file - you will need to uncomment one line, and comment out another. You will also need to update the code if your ngrok URL changes.

For this quick start, the Application transport security settings are set to allow arbitrary HTTP loads for testing your app. For production applications, you'll definitely want to retrieve access tokens over HTTPS/SSL.

## Have fun!

This is an introduction to Twilio's Video SDK on iOS. From here, you can start building applications that use video chat across the web, iOS, and Android platforms.

## License

MIT<|MERGE_RESOLUTION|>--- conflicted
+++ resolved
@@ -8,11 +8,7 @@
 
 2) Download this project and run `pod install` to install TwilioVideo.framework. Open VideoQuickStart.xcworkspace in Xcode
 
-<<<<<<< HEAD
-3) Generate an [Access Token](https://www.twilio.com/user/account/video/dev-tools/testing-tools). Pick your identity (such as Bob). Leave this web page open, because you'll use it as the other side of the video chat.
-=======
-3) Get an access token - [Generate an Access Token](https://www.twilio.com/console/video/dev-tools/testing-tools). Pick your identity (such as Bob). Leave this web page open, because you'll use it as the other side of the video chat.
->>>>>>> 53c5ff33
+3) Generate an [Access Token](https://www.twilio.com/console/video/dev-tools/testing-tools). Pick your identity (such as Bob). Leave this web page open, because you'll use it as the other side of the video chat.
 
 4) Paste the access token into ViewController.swift.
 
